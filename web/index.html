--- conflicted
+++ resolved
@@ -183,10 +183,7 @@
         <div class="nav-links">
             <a href="/" class="nav-link active">Movies</a>
             <a href="/poster" class="nav-link" target="_blank">Movie Poster</a>
-<<<<<<< HEAD
-=======
 	    {% if not settings_disabled %}
->>>>>>> 6ab818fc
             <a href="/settings" class="nav-link">Settings</a>
 	    {% endif %}
         </div>
