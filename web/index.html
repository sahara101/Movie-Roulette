<!DOCTYPE html>
<html lang="en">

<head>
    <meta charset="UTF-8">
    <meta name="viewport" content="width=device-width, initial-scale=1.0, viewport-fit=cover">
    <meta name="apple-mobile-web-app-capable" content="yes">
    <meta name="apple-mobile-web-app-status-bar-style" content="black-translucent">
    
    <title>Movie Roulette</title>

    <link rel="manifest" href="/static/manifest.json">
    <link rel="icon" href="/static/icons/favicon.ico" sizes="any">
    <link rel="icon" href="/static/icons/icon-192x192.png" type="image/png" sizes="192x192">
    <link rel="apple-touch-icon" href="/static/icons/icon-192x192.png">
    <link rel="stylesheet" href="/static/style/style.css">
    <link rel="preconnect" href="https://fonts.gstatic.com">
    <link href="https://fonts.googleapis.com/css2?family=Montserrat:wght@300;500;700;900&display=swap" rel="stylesheet">

    <script src="https://cdn.jsdelivr.net/npm/ios-pwa-splash@1.0.0/cdn.min.js"></script>
    <script>iosPWASplash('/static/icons/icon.png', '#222222');</script>
</head>

<body>

    <main>
        <div id="loading-overlay" class="hidden">
            <div id="loading-content">
                <h2>Loading Unwatched Movies</h2>
                <div id="loading-bar-container">
                    <div id="loading-progress"></div>
                </div>
            </div>
        </div>

        <section id="section">
            <div class="filter-container">
                <button id="filterButton" class="filter-button" aria-label="Filter">
                    <svg class="filter-icon" xmlns="http://www.w3.org/2000/svg" viewBox="0 0 24 24" fill="none" stroke="currentColor" stroke-width="2" stroke-linecap="round" stroke-linejoin="round">
                        <polygon points="22 3 2 3 10 12.46 10 19 14 21 14 12.46 22 3"></polygon>
                    </svg>
                </button>
                <div id="filterDropdown" class="filter-dropdown">
                    <div class="filter-option">
                        <label for="genreSelect">Genre:</label>
                        <select id="genreSelect"></select>
                    </div>
                    <div class="filter-option">
                        <label for="yearSelect">Year:</label>
                        <select id="yearSelect"></select>
                    </div>
                    <div class="filter-option">
                        <label for="pgRatingSelect">PG Rating:</label>
                        <select id="pgRatingSelect"></select>
                    </div>
                    <button id="applyFilter">Apply Filter</button>
                    <button id="clearFilter">Clear Filter</button>
                </div>
            </div>

            <div id="movieContent">
                <div class="movie_poster">
                    <img src="" alt="" id="poster_img">
                </div>
                <div class="movie_details">
                    <p id="title"></p>
                    <p id="year_duration"></p>
                    <p id="directors"></p>
                    <p id="writers"></p>
                    <p id="actors"></p>
                    <p id="genres"></p>
                    <p id="description"></p>
                    {% if not homepage_mode %}
                    <div class="logo-container">
                        <a href="#" id="tmdb_link" target="_blank"><img src="/logos/tmdb_logo.svg" alt="TMDb Logo" class="logo"></a>
                        <a href="#" id="trakt_link" target="_blank"><img src="/logos/trakt_logo.svg" alt="Trakt Logo" class="logo"></a>
                        <a href="#" id="imdb_link" target="_blank"><img src="/logos/imdb_logo.svg" alt="IMDb Logo" class="logo"></a>
                        <a href="#" id="trailer_link"><img src="/logos/youtube_logo.svg" alt="YouTube Logo" class="logo"></a>
                    </div>
                    {% endif %}
                </div>

                {% if not homepage_mode %}
                <div class="button_container">
                    <button id="btn_watch" class="button">WATCH</button>
                    <button id="btn_next_movie" class="button">
                      <svg width="24" height="24" viewBox="0 0 24 24">
                        <path d="M17.65 6.35C16.2 4.9 14.21 4 12 4c-4.42 0-7.99 3.58-7.99 8s3.57 8 7.99 8c3.73 0 6.84-2.55 7.73-6h-2.08c-.82 2.33-3.04 4-5.65 4-3.31 0-6-2.69-6-6s2.69-6 6-6c1.66 0 3.14.69 4.22 1.78L13 11h7V4l-2.35 2.35z" fill="currentColor"/>
                      </svg>
                    </button>
                    <button id="btn_power" class="button">
                      <svg width="24" height="24" viewBox="0 0 24 24">
                        <path d="M13 3h-2v10h2V3zm4.83 2.17l-1.42 1.42C17.99 7.86 19 9.81 19 12c0 3.87-3.13 7-7 7s-7-3.13-7-7c0-2.19 1.01-4.14 2.58-5.42L6.17 5.17C4.23 6.82 3 9.26 3 12c0 4.97 4.03 9 9 9s9-4.03 9-9c0-2.74-1.23-5.18-3.17-6.83z" fill="currentColor"/>
                      </svg>
                    </button>
                    <button id="switch_service" class="button">
                      <span class="service-name"></span>
                      <svg class="switch-icon" width="24" height="24" viewBox="0 0 24 24">
                        <path d="M12 4l-1.41 1.41L16.17 11H4v2h12.17l-5.58 5.59L12 20l8-8z"/>
                      </svg>
                    </button>
                </div>
                {% endif %}

                <div id="img_background"></div>
            </div>

            <div id="messageContainer" class="hidden">
                <!-- This will be populated by JavaScript when needed -->
            </div>
        </section>

        <div id="client_prompt" class="hidden">
            <div id="client_prompt_close" onclick="closeClientPrompt()"><svg xmlns="http://www.w3.org/2000/svg"
                    width="42" height="42" viewBox="0 0 24 24">
                    <path
                        d="M24 20.188l-8.315-8.209 8.2-8.282-3.697-3.697-8.212 8.318-8.31-8.203-3.666 3.666 8.312 8.203-8.204 8.278 3.684 3.684 8.215-8.316 8.311 8.202z" />
                </svg></div>

            <div id="container_list_of_clients">
                <div id="list_of_clients"></div>
            </div>
        </div>

        <div id="device_prompt" class="hidden">
            <div id="device_prompt_close" onclick="closeDevicePrompt()"><svg xmlns="http://www.w3.org/2000/svg"
                    width="42" height="42" viewBox="0 0 24 24">
                    <path d="M24 20.188l-8.315-8.209 8.2-8.282-3.697-3.697-8.212 8.318-8.31-8.203-3.666 3.666 8.312 8.203-8.204 8.278 3.684 3.684 8.215-8.316 8.311 8.202z" />
                </svg></div>
            <div id="container_list_of_devices">
                <div id="list_of_devices"></div>
            </div>
        </div>

        <div id="trailer_popup" class="hidden">
            <div id="trailer_popup_close"><svg xmlns="http://www.w3.org/2000/svg" width="42" height="42" viewBox="0 0 24 24">
                    <path
                        d="M24 20.188l-8.315-8.209 8.2-8.282-3.697-3.697-8.212 8.318-8.31-8.203-3.666 3.666 8.312 8.203-8.204 8.278 3.684 3.684 8.215-8.316 8.311 8.202z" />
                </svg></div>
                <iframe id="trailer_iframe" src="" frameborder="0" allow="autoplay; encrypted-media" allowfullscreen></iframe>
        </div>

    </main>

<<<<<<< HEAD
     {% if not homepage_mode %}
     <a href="https://github.com/sahara101/Random-Plex-Movie" target="_blank">
      <div class="version-label">v1.5.1.</div>
=======
    {% if not homepage_mode %}
    <a href="https://github.com/sahara101/Random-Plex-Movie" target="_blank">
     <div class="version-label">v1.6</div>
>>>>>>> 55b55c5f
    </a>
    {% endif %}

    <script src="https://cdnjs.cloudflare.com/ajax/libs/socket.io/4.0.1/socket.io.js"></script>
    <script type="text/javascript" src="/js/script.js"></script>
    <script>
        window.HOMEPAGE_MODE = {{ 'true' if homepage_mode else 'false' }};
    </script>
    <script>
      if ('serviceWorker' in navigator) {
        window.addEventListener('load', () => {
          navigator.serviceWorker.register('/static/js/service-worker.js').then((registration) => {
            console.log('ServiceWorker registration successful with scope: ', registration.scope);
          }, (error) => {
            console.log('ServiceWorker registration failed: ', error);
          });
        });
      }
    </script>
</body>

</html><|MERGE_RESOLUTION|>--- conflicted
+++ resolved
@@ -142,15 +142,9 @@
 
     </main>
 
-<<<<<<< HEAD
-     {% if not homepage_mode %}
-     <a href="https://github.com/sahara101/Random-Plex-Movie" target="_blank">
-      <div class="version-label">v1.5.1.</div>
-=======
     {% if not homepage_mode %}
     <a href="https://github.com/sahara101/Random-Plex-Movie" target="_blank">
      <div class="version-label">v1.6</div>
->>>>>>> 55b55c5f
     </a>
     {% endif %}
 
