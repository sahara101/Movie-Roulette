--- conflicted
+++ resolved
@@ -28,7 +28,6 @@
         with:
           toolchain: stable
           override: true
-<<<<<<< HEAD
       # Add cache step
       - name: Cache Docker layers
         uses: actions/cache@v3
@@ -37,9 +36,7 @@
           key: ${{ runner.os }}-buildx-${{ github.sha }}
           restore-keys: |
             ${{ runner.os }}-buildx-
-=======
       # Login to both registries
->>>>>>> 42ef7c75
       - name: Login to Docker Hub
         uses: docker/login-action@v3
         with:
@@ -51,10 +48,7 @@
           registry: ghcr.io
           username: ${{ github.actor }}
           password: ${{ secrets.GITHUB_TOKEN }}
-<<<<<<< HEAD
-=======
       # Build AMD64 image
->>>>>>> 42ef7c75
       - name: Build and push AMD64
         if: false
         uses: docker/build-push-action@v5
@@ -67,12 +61,8 @@
             sahara101/movie-roulette:latest
             sahara101/movie-roulette:v3.3
             ghcr.io/sahara101/movie-roulette:latest
-<<<<<<< HEAD
-            ghcr.io/sahara101/movie-roulette:v3.2
-=======
             ghcr.io/sahara101/movie-roulette:v3.3
       # Build ARM image
->>>>>>> 42ef7c75
       - name: Build and push ARM
         uses: docker/build-push-action@v5
         with:
@@ -84,11 +74,7 @@
             sahara101/movie-roulette:arm-latest
             sahara101/movie-roulette:arm-v3.3
             ghcr.io/sahara101/movie-roulette:arm-latest
-<<<<<<< HEAD
-            ghcr.io/sahara101/movie-roulette:arm-v3.2
-=======
             ghcr.io/sahara101/movie-roulette:arm-v3.3
->>>>>>> 42ef7c75
           cache-from: type=local,src=/tmp/.buildx-cache
           cache-to: type=local,dest=/tmp/.buildx-cache-new,mode=max
       - name: Move cache
