--- conflicted
+++ resolved
@@ -519,8 +519,6 @@
     if (filterButton && filterDropdown) {
         console.log('Found filter elements, attaching listeners');
 
-<<<<<<< HEAD
-=======
 	const watchStatusSelect = document.getElementById("watchStatusSelect");
         if (watchStatusSelect) {
             watchStatusSelect.addEventListener('change', async function() {
@@ -528,7 +526,6 @@
             });
         }
 
->>>>>>> 5884be02
         // Remove any existing listeners by cloning and replacing
         const newFilterButton = filterButton.cloneNode(true);
         filterButton.parentNode.replaceChild(newFilterButton, filterButton);
@@ -2279,15 +2276,10 @@
     try {
         const response = await fetch('/debug_service');
         const data = await response.json();
-<<<<<<< HEAD
-        if (data.cached_movies === 0) {
-            console.log('Cache is empty. Starting to load movies...');
-=======
 
         // Only check cache for Plex service
         if (data.service === 'plex' && data.cached_movies === 0) {
             console.log('Plex cache is empty. Starting to load movies...');
->>>>>>> 5884be02
 
             // First remove existing event listeners to prevent duplicates
             const filterButton = document.getElementById("filterButton");
