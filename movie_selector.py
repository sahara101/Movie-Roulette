import os
import sys
import subprocess
import logging
import json
import random
import traceback
import threading
import time
import requests
from datetime import datetime, timedelta
from plexapi.myplex import MyPlexPinLogin
import uuid
import pytz
import asyncio
from flask import Flask, jsonify, render_template, send_from_directory, request, session, redirect, flash
from flask_socketio import SocketIO, emit
from utils.poster_view import set_current_movie, poster_bp, init_socket
from utils.default_poster_manager import init_default_poster_manager, default_poster_manager
from utils.playback_monitor import PlaybackMonitor
from utils.fetch_movie_links import fetch_movie_links
from functools import lru_cache
from utils.settings.routes import settings_bp
from utils.settings import settings
from utils.cache_manager import CacheManager
from utils.youtube_trailer import search_youtube_trailer
from utils.appletv_discovery import scan_for_appletv, pair_appletv, submit_pin, clear_pairing, ROOT_CONFIG_PATH, turn_on_apple_tv, fix_config_format, check_credentials
from utils.tmdb_service import tmdb_service
from routes.trakt_routes import trakt_bp
from utils.emby_service import EmbyService
from utils.tv import TVFactory
from utils.tv.base.tv_discovery import TVDiscoveryFactory

logging.basicConfig(level=logging.INFO)
logger = logging.getLogger(__name__)

# Initialize Flask app first
app = Flask(__name__, static_folder='static', template_folder='web')
app.secret_key = 'your_secret_key_here'
socketio = SocketIO(app, cors_allowed_origins="*")
init_socket(socketio)

HOMEPAGE_SETTINGS = {}
FEATURE_SETTINGS = {}
CLIENT_SETTINGS = {}
APPLE_TV_SETTINGS = {}
PLEX_SETTINGS = {}
JELLYFIN_SETTINGS = {}
EMBY_SETTINGS = {}

# Global flags
HOMEPAGE_MODE = False
USE_LINKS = True
USE_FILTER = True
USE_WATCH_BUTTON = True
USE_NEXT_BUTTON = True
PLEX_AVAILABLE = False
JELLYFIN_AVAILABLE = False
MOBILE_TRUNCATION = False
EMBY_AVAILABLE = False

# Other globals
all_plex_unwatched_movies = []
movies_loaded_from_cache = False
loading_in_progress = False
cache_file_path = '/app/data/plex_unwatched_movies.json'
plex = None
jellyfin = None
emby = None
cache_manager = None
_plex_pin_logins = {}

def load_settings():
    """Load all settings and update global variables"""
    global FEATURE_SETTINGS, CLIENT_SETTINGS, APPLE_TV_SETTINGS
    global PLEX_SETTINGS, JELLYFIN_SETTINGS, EMBY_SETTINGS
    global HOMEPAGE_MODE, USE_LINKS, USE_FILTER, USE_WATCH_BUTTON, USE_NEXT_BUTTON
    global PLEX_AVAILABLE, JELLYFIN_AVAILABLE, EMBY_AVAILABE, MOBILE_TRUNCATION

    # Load all settings first
    FEATURE_SETTINGS = settings.get('features', {})
    CLIENT_SETTINGS = settings.get('clients', {})
    APPLE_TV_SETTINGS = CLIENT_SETTINGS.get('apple_tv', {})
    PLEX_SETTINGS = settings.get('plex', {})
    JELLYFIN_SETTINGS = settings.get('jellyfin', {})
    EMBY_SETTINGS = settings.get('emby', {})

    # Update feature flags
    HOMEPAGE_MODE = FEATURE_SETTINGS.get('homepage_mode', False)
    USE_LINKS = FEATURE_SETTINGS.get('use_links', True)
    USE_FILTER = FEATURE_SETTINGS.get('use_filter', True)
    USE_WATCH_BUTTON = FEATURE_SETTINGS.get('use_watch_button', True)
    USE_NEXT_BUTTON = FEATURE_SETTINGS.get('use_next_button', True)
    MOBILE_TRUNCATION = FEATURE_SETTINGS.get('mobile_truncation', False)

    # Update service availability flags
    PLEX_AVAILABLE = (
        bool(PLEX_SETTINGS.get('enabled')) or
        all([
            os.getenv('PLEX_URL'),
            os.getenv('PLEX_TOKEN'),
            os.getenv('PLEX_MOVIE_LIBRARIES')
        ])
    )

    JELLYFIN_AVAILABLE = (
        bool(JELLYFIN_SETTINGS.get('enabled')) or
        all([
            os.getenv('JELLYFIN_URL'),
            os.getenv('JELLYFIN_API_KEY'),
            os.getenv('JELLYFIN_USER_ID')
        ])
    )

    EMBY_AVAILABLE = (
        bool(EMBY_SETTINGS.get('enabled')) or
        all([
            os.getenv('EMBY_URL'),
            os.getenv('EMBY_API_KEY'),
            os.getenv('EMBY_USER_ID')
        ])
    )

    logger.info(f"Settings loaded - Homepage Mode: {HOMEPAGE_MODE}")
    logger.info(f"Service availability - Plex: {PLEX_AVAILABLE}, Jellyfin: {JELLYFIN_AVAILABLE}, Emby: {EMBY_AVAILABLE}")

def initialize_services():
    """Initialize or reinitialize media services based on current settings"""
    global plex, jellyfin, emby, PLEX_AVAILABLE, JELLYFIN_AVAILABLE, EMBY_AVAILABLE
    global cache_manager
    global HOMEPAGE_MODE, USE_LINKS, USE_FILTER, USE_WATCH_BUTTON, USE_NEXT_BUTTON

    load_settings()

    # Initialize TMDB service
    logger.info("Initializing TMDB service...")
    try:
        from utils.tmdb_service import tmdb_service
        tmdb_service.initialize_service()
        app.config['TMDB_SERVICE'] = tmdb_service
        logger.info("TMDB service initialized successfully")
    except Exception as e:
        logger.error(f"Failed to initialize TMDB service: {e}")

    # Get settings first
    overseerr_settings = settings.get('overseerr', {})
    tmdb_settings = settings.get('tmdb', {})

    logger.info("Starting services initialization")
    logger.info("Current settings state:")

    # Fix Apple TV configuration
    from utils.appletv_discovery import fix_config_format
    try:
        fix_config_format()
    except Exception as e:
        logger.error(f"Failed to fix Apple TV config: {e}")

    # Initialize Plex if enabled
    plex_enabled = bool(PLEX_SETTINGS.get('enabled')) or all([
        os.getenv('PLEX_URL'),
        os.getenv('PLEX_TOKEN'),
        os.getenv('PLEX_MOVIE_LIBRARIES')
    ])

    if plex_enabled:
        logger.info("Initializing Plex service...")
        try:
            from utils.plex_service import PlexService
            plex = PlexService(
                url=os.getenv('PLEX_URL') or PLEX_SETTINGS.get('url'),
                token=os.getenv('PLEX_TOKEN') or PLEX_SETTINGS.get('token'),
                libraries=os.getenv('PLEX_MOVIE_LIBRARIES', '').split(',') if os.getenv('PLEX_MOVIE_LIBRARIES') else PLEX_SETTINGS.get('movie_libraries', [])
            )
            app.config['PLEX_SERVICE'] = plex
            PLEX_AVAILABLE = True

            # Initialize cache manager
            logger.info("Initializing Plex cache manager...")
            cache_manager = CacheManager(plex, cache_file_path, socketio, app)
            app.config['CACHE_MANAGER'] = cache_manager
            cache_manager.start()

            logger.info("Plex service initialized successfully")
        except Exception as e:
            logger.error(f"Failed to initialize Plex service: {e}")
            plex = None
            cache_manager = None
            PLEX_AVAILABLE = False
    else:
        logger.info("Plex service is not configured")
        plex = None
        cache_manager = None
        PLEX_AVAILABLE = False

    # Initialize Jellyfin if enabled
    jellyfin_enabled = bool(JELLYFIN_SETTINGS.get('enabled')) or all([
        os.getenv('JELLYFIN_URL'),
        os.getenv('JELLYFIN_API_KEY'),
        os.getenv('JELLYFIN_USER_ID')
    ])

    if jellyfin_enabled:
        logger.info("Initializing Jellyfin service...")
        try:
            from utils.jellyfin_service import JellyfinService
            jellyfin = JellyfinService(
                url=os.getenv('JELLYFIN_URL') or JELLYFIN_SETTINGS.get('url'),
                api_key=os.getenv('JELLYFIN_API_KEY') or JELLYFIN_SETTINGS.get('api_key'),
                user_id=os.getenv('JELLYFIN_USER_ID') or JELLYFIN_SETTINGS.get('user_id'),
                update_interval=600  # Same as Plex default
            )
            app.config['JELLYFIN_SERVICE'] = jellyfin
            JELLYFIN_AVAILABLE = True
            logger.info("Jellyfin service initialized successfully")
        except Exception as e:
            logger.error(f"Failed to initialize Jellyfin service: {e}")
            jellyfin = None
            JELLYFIN_AVAILABLE = False
    else:
        logger.info("Jellyfin service is not configured")
        jellyfin = None
        JELLYFIN_AVAILABLE = False

    emby_enabled = bool(EMBY_SETTINGS.get('enabled')) or all([
        os.getenv('EMBY_URL'),
        os.getenv('EMBY_API_KEY'),
        os.getenv('EMBY_USER_ID')
    ])

    if emby_enabled:
        logger.info("Initializing Emby service...")
        try:
            from utils.emby_service import EmbyService
            emby = EmbyService(
                url=os.getenv('EMBY_URL') or EMBY_SETTINGS.get('url'),
                api_key=os.getenv('EMBY_API_KEY') or EMBY_SETTINGS.get('api_key'),
                user_id=os.getenv('EMBY_USER_ID') or EMBY_SETTINGS.get('user_id')
            )
            app.config['EMBY_SERVICE'] = emby
            EMBY_AVAILABLE = True
            logger.info("Emby service initialized successfully")
        except Exception as e:
            logger.error(f"Failed to initialize Emby service: {e}")
            emby = None
            EMBY_AVAILABLE = False
    else:
        logger.info("Emby service is not configured")
        emby = None
        EMBY_AVAILABLE = False

    # Initialize Overseerr if enabled
    overseerr_enabled = (
        (bool(os.getenv('OVERSEERR_URL')) and bool(os.getenv('OVERSEERR_API_KEY'))) or
        (bool(overseerr_settings.get('enabled')) and
         bool(overseerr_settings.get('url', '').strip()) and
         bool(overseerr_settings.get('api_key', '').strip()))
    )

    if overseerr_enabled:
        logger.info("Initializing Overseerr service...")
        try:
            from utils.overseerr_service import update_configuration
            success = update_configuration(
                url=os.getenv('OVERSEERR_URL') or overseerr_settings.get('url', ''),
                api_key=os.getenv('OVERSEERR_API_KEY') or overseerr_settings.get('api_key', ''),
            )
            if success:
                logger.info("Overseerr service initialized successfully")
            else:
                logger.error("Failed to initialize Overseerr service")
        except Exception as e:
            logger.error(f"Failed to initialize Overseerr service: {e}")
    else:
        logger.info("Overseerr service is disabled or not configured")
        # Reset Overseerr configuration
        try:
            from utils.overseerr_service import update_configuration
            update_configuration(url='', api_key='')
        except Exception as e:
            logger.error(f"Failed to reset Overseerr configuration: {e}")

    # Initialize Jellyseerr if enabled
    jellyseerr_settings = settings.get('jellyseerr', {})
    jellyseerr_enabled = (
        (bool(os.getenv('JELLYSEERR_URL')) and bool(os.getenv('JELLYSEERR_API_KEY'))) or
        (bool(jellyseerr_settings.get('enabled')) and
         bool(jellyseerr_settings.get('url', '').strip()) and
         bool(jellyseerr_settings.get('api_key', '').strip()))
    )

    if jellyseerr_enabled:
        logger.info("Initializing Jellyseerr service...")
        try:
            from utils.jellyseerr_service import update_configuration
            if update_configuration(
                url=os.getenv('JELLYSEERR_URL') or jellyseerr_settings.get('url', ''),
                api_key=os.getenv('JELLYSEERR_API_KEY') or jellyseerr_settings.get('api_key', '')
            ):
                logger.info("Jellyseerr service initialized successfully")
            else:
                logger.error("Failed to initialize Jellyseerr service")
        except Exception as e:
            logger.error(f"Failed to initialize Jellyseerr service: {e}")
    else:
        logger.info("Jellyseerr service is disabled or not configured")

    logger.info(f"- Jellyseerr: {jellyseerr_enabled}")

    # Initialize Ombi if enabled
    ombi_settings = settings.get('ombi', {})
    ombi_enabled = (
        (bool(os.getenv('OMBI_URL')) and bool(os.getenv('OMBI_API_KEY'))) or
        (bool(ombi_settings.get('enabled')) and
         bool(ombi_settings.get('url', '').strip()) and
         bool(ombi_settings.get('api_key', '').strip()))
    )

    if ombi_enabled:
        logger.info("Initializing Ombi service...")
        try:
            from utils.ombi_service import update_configuration
            if update_configuration(
                url=os.getenv('OMBI_URL') or ombi_settings.get('url', ''),
                api_key=os.getenv('OMBI_API_KEY') or ombi_settings.get('api_key', '')
            ):
                logger.info("Ombi service initialized successfully")
            else:
                logger.error("Failed to initialize Ombi service")
        except Exception as e:
            logger.error(f"Failed to initialize Ombi service: {e}")
    else:
        logger.info("Ombi service is disabled or not configured")

    # Initialize Trakt if enabled
    trakt_settings = settings.get('trakt', {})
    trakt_enabled = (
        # Check ENV configuration
        bool(all([
            os.getenv('TRAKT_CLIENT_ID'),
            os.getenv('TRAKT_CLIENT_SECRET'),
            os.getenv('TRAKT_ACCESS_TOKEN'),
            os.getenv('TRAKT_REFRESH_TOKEN')
        ])) or
        # Check if tokens file exists and 'enabled' is True in settings
        (bool(trakt_settings.get('enabled')) and os.path.exists('/app/data/trakt_tokens.json'))
    )

    if trakt_enabled:
        logger.info("Initializing Trakt service...")
        try:
            if 'utils.trakt_service' in sys.modules:
                del sys.modules['utils.trakt_service']
            from utils.trakt_service import initialize_trakt
            if not initialize_trakt():
                logger.error("Failed to initialize Trakt service")
                trakt_enabled = False
        except Exception as e:
            logger.error(f"Failed to initialize Trakt service: {e}")
            trakt_enabled = False

    # Log the final status
    logger.info(f"Services initialization complete:")
    logger.info(f"- Plex: {PLEX_AVAILABLE}")
    logger.info(f"- Jellyfin: {JELLYFIN_AVAILABLE}")
    logger.info(f"- Emby: {EMBY_AVAILABLE}")
    logger.info(f"- Overseerr: {overseerr_enabled}")
    logger.info(f"- Ombi: {ombi_enabled}")
    logger.info(f"- Jellyseerr: {jellyseerr_enabled}")
    logger.info(f"- Trakt: {trakt_enabled}")

    return True

def get_available_service():
    if PLEX_AVAILABLE:
        return 'plex'
    elif JELLYFIN_AVAILABLE:
        return 'jellyfin'
    elif EMBY_AVAILABLE:
        return 'emby'
    else:
        raise EnvironmentError("No media service is available")

def resync_cache():
    global all_plex_unwatched_movies, movies_loaded_from_cache, loading_in_progress
    if loading_in_progress:
        return
    loading_in_progress = True
    try:
        if cache_manager:
            cache_manager.update_cache(emit_progress=True)
            all_plex_unwatched_movies = cache_manager.get_cached_movies()
        movies_loaded_from_cache = True
        update_cache_status()
    except Exception as e:
        logger.error(f"Error in resync_cache: {str(e)}")
    finally:
        loading_in_progress = False
        socketio.emit('loading_complete')

def initialize_cache():
    global all_plex_unwatched_movies, movies_loaded_from_cache
    if PLEX_AVAILABLE and cache_manager:
        all_plex_unwatched_movies = cache_manager.get_cached_movies()
        movies_loaded_from_cache = True
        logger.info(f"Loaded {len(all_plex_unwatched_movies)} movies from cache.")
    else:
        logger.info("Cache initialization not required or not available.")

def update_cache_status():
    global movies_loaded_from_cache
    if os.path.exists(cache_file_path):
        with open(cache_file_path, 'r') as f:
            cached_movies = json.load(f)
        if cached_movies:
            movies_loaded_from_cache = True
            logger.info(f"Updated cache status: {len(cached_movies)} movies loaded from cache.")
        else:
            movies_loaded_from_cache = False
            logger.info("Cache file exists but is empty.")
    else:
        movies_loaded_from_cache = False
        logger.info("Cache file does not exist.")

@lru_cache(maxsize=128)
def cached_search_person(name):
    return tmdb_service.search_person_by_name(name)

def enrich_movie_data(movie_data):
    """Enriches movie data with URLs and correct cast from TMDB"""
    current_service = session.get('current_service', get_available_service())
    tmdb_url, trakt_url, imdb_url = fetch_movie_links(movie_data, current_service)
    trailer_url = search_youtube_trailer(movie_data['title'], movie_data['year'])

    tmdb_id = movie_data.get('tmdb_id')
    if tmdb_id:
        credits = tmdb_service.get_movie_cast(tmdb_id)
        if credits:
            movie_data['actors_enriched'] = [
                {
                    "name": actor['name'],
                    "id": actor['id'],
                    "type": "actor",
                    "character": actor.get('character', '')
                }
                for actor in credits['cast']
            ]

            directors_map = {}
            for person in credits['crew']:
                if person['job'] == 'Director' or person['department'] == 'Directing':
                    director_id = person['id']
                    if director_id in directors_map:
                        directors_map[director_id]['jobs'].append(person.get('job', ''))
                    else:
                        directors_map[director_id] = {
                            "name": person['name'],
                            "id": person['id'],
                            "type": "director",
                            "job": person.get('job', ''),
                            "jobs": [person.get('job', '')],
                            "is_primary": person['job'] == 'Director'
                        }

            # Sort directors so primary directors come first
            movie_data['directors_enriched'] = sorted(
                list(directors_map.values()),
                key=lambda x: (not x['is_primary'], x['name'])
            )

            writers_map = {}
            for person in credits['crew']:
                if person['department'] == 'Writing':
                    writer_id = person['id']
                    if writer_id in writers_map:
                        writers_map[writer_id]['jobs'].append(person.get('job', ''))
                    else:
                        writers_map[writer_id] = {
                            "name": person['name'],
                            "id": person['id'],
                            "type": "writer",
                            "job": person.get('job', ''),
                            "jobs": [person.get('job', '')],
                            "is_primary": person['job'] in ['Writer', 'Screenplay']
                        }

            movie_data['writers_enriched'] = sorted(
                list(writers_map.values()),
                key=lambda x: (not x['is_primary'], x['name'])
            )
    else:
        movie_data.update({
            "actors_enriched": [{"name": name, "id": None, "type": "actor"}
                             for name in movie_data.get('actors', [])],
            "directors_enriched": [{"name": name, "id": None, "type": "director"}
                                for name in movie_data.get('directors', [])]
        })

    movie_data.update({
        "tmdb_url": tmdb_url,
        "trakt_url": trakt_url,
        "imdb_url": imdb_url,
        "trailer_url": trailer_url
    })

    return movie_data

def fetch_movie_links_for_overlay(tmdb_id):
    """Get movie links using centralized TMDB service"""
    return tmdb_service.get_movie_links(tmdb_id)

def get_movie_details(movie_id):
    overseerr_settings = settings.get('overseerr', {})
    tmdb_api_key = os.getenv('TMDB_API_KEY') or overseerr_settings.get('tmdb_api_key', '')
    tmdb_url = f"https://api.themoviedb.org/3/movie/{movie_id}?api_key={tmdb_api_key}&append_to_response=credits,release_dates"

    try:
        response = requests.get(tmdb_url)
        response.raise_for_status()
        movie_data = response.json()

        title = movie_data['title']
        year = movie_data['release_date'][:4]
        runtime = movie_data['runtime']
        duration_hours = runtime // 60
        duration_minutes = runtime % 60
        genres = [genre['name'] for genre in movie_data['genres']]
        description = movie_data['overview']
        tmdb_rating = movie_data['vote_average']

        content_rating = "Not rated"
        for release_date in movie_data['release_dates']['results']:
            if release_date['iso_3166_1'] == 'US':
                certifications = release_date['release_dates']
                if certifications and 'certification' in certifications[0]:
                    content_rating = certifications[0]['certification']
                    break

        trakt_rating = get_trakt_rating(movie_id)
        tmdb_url, trakt_url, imdb_url = fetch_movie_links_for_overlay(movie_id)
        trailer_url = search_youtube_trailer(title, year)

        return {
            "title": title,
            "year": year,
            "duration_hours": duration_hours,
            "duration_minutes": duration_minutes,
            "contentRating": content_rating,
            "genres": genres,
            "tmdb_rating": tmdb_rating,
            "trakt_rating": trakt_rating,
            "description": description,
            "tmdb_url": tmdb_url,
            "trakt_url": trakt_url,
            "imdb_url": imdb_url,
            "trailer_url": trailer_url
        }
    except requests.RequestException as e:
        logger.error(f"Error fetching movie details from TMDb: {e}")
        return None

# Load initial settings
load_settings()

# Register blueprints first
from routes.overseerr_routes import overseerr_bp
from utils.trakt_service import get_local_watched_movies, sync_watched_status, get_movie_ratings, get_trakt_rating

app.register_blueprint(overseerr_bp)
app.register_blueprint(settings_bp)
app.register_blueprint(poster_bp)
app.register_blueprint(trakt_bp)

# Initialize other components
default_poster_manager = init_default_poster_manager(socketio)
app.config['DEFAULT_POSTER_MANAGER'] = default_poster_manager
app.config['initialize_services'] = initialize_services

# Initialize services
initialize_services()

# Start the PlaybackMonitor
playback_monitor = PlaybackMonitor(app, interval=10)
app.config['PLAYBACK_MONITOR'] = playback_monitor
playback_monitor.start()

# Flask Routes
@app.route('/')
def index():
    # First check if any services are enabled but not fully configured
    enabled_but_unconfigured = []

    if PLEX_SETTINGS.get('enabled') and not all([
        PLEX_SETTINGS.get('url'),
        PLEX_SETTINGS.get('token'),
        PLEX_SETTINGS.get('movie_libraries')
    ]):
        enabled_but_unconfigured.append('Plex')

    if JELLYFIN_SETTINGS.get('enabled') and not all([
        JELLYFIN_SETTINGS.get('url'),
        JELLYFIN_SETTINGS.get('api_key'),
        JELLYFIN_SETTINGS.get('user_id')
    ]):
        enabled_but_unconfigured.append('Jellyfin')

    if EMBY_SETTINGS.get('enabled') and not all([
        EMBY_SETTINGS.get('url'),
        EMBY_SETTINGS.get('api_key'),
        EMBY_SETTINGS.get('user_id')
    ]):
        enabled_but_unconfigured.append('Emby')

    if enabled_but_unconfigured:
        # Clear any existing flash messages
        session.pop('_flashes', None)
        services_list = ', '.join(enabled_but_unconfigured)
        flash(f"The following services are enabled but not fully configured: {services_list}. Please complete the configuration or disable the service.", "error")
        return redirect('/settings')

    # If no services are configured, always redirect to settings
    if not (PLEX_AVAILABLE or JELLYFIN_AVAILABLE or EMBY_AVAILABLE):
        return redirect('/settings')

    # If we have services configured, show the normal page
    return render_template(
        'index.html',
        homepage_mode=HOMEPAGE_MODE,
        use_links=USE_LINKS,
        use_filter=USE_FILTER,
        use_watch_button=USE_WATCH_BUTTON,
        use_next_button=USE_NEXT_BUTTON,
        mobile_truncation=MOBILE_TRUNCATION,
        settings_disabled=settings.get('system', {}).get('disable_settings', False)
    )

@app.route('/start_loading')
def start_loading():
    if PLEX_AVAILABLE:
        if not os.path.exists(cache_file_path):
            cache_manager = app.config['CACHE_MANAGER']
            socketio.start_background_task(cache_manager.start_cache_build)
            return jsonify({"status": "Cache building started"})
        return jsonify({"status": "Cache already exists"})
    return jsonify({"status": "Loading not required"})

def any_service_available():
    return PLEX_AVAILABLE or JELLYFIN_AVAILABLE or EMBY_AVAILABLE

@app.route('/style/<path:filename>')
def style(filename):
    return send_from_directory('static/style', filename)

@app.route('/js/<path:filename>')
def js(filename):
    return send_from_directory('static/js', filename)

@app.route('/logos/<path:filename>')
def logos(filename):
    return send_from_directory('static/logos', filename)

@app.route('/available_services')
def get_available_services():
    services = []

    # Check Plex - all required fields must be present
    if PLEX_AVAILABLE:
        plex_configured = bool(
            PLEX_SETTINGS.get('url') and
            PLEX_SETTINGS.get('token') and
            PLEX_SETTINGS.get('movie_libraries')
        )
        if plex_configured:
            services.append('plex')

    # Check Jellyfin - all required fields must be present
    if JELLYFIN_AVAILABLE:
        jellyfin_configured = bool(
            JELLYFIN_SETTINGS.get('url') and
            JELLYFIN_SETTINGS.get('api_key') and
            JELLYFIN_SETTINGS.get('user_id')
        )
        if jellyfin_configured:
            services.append('jellyfin')

    # Check Emby - all required fields must be present
    if EMBY_AVAILABLE:
        emby_configured = bool(
            EMBY_SETTINGS.get('url') and
            EMBY_SETTINGS.get('api_key') and
            EMBY_SETTINGS.get('user_id')
        )
        if emby_configured:
            services.append('emby')

    logger.info(f"Available and configured services: {services}")
    return jsonify(services)

@app.route('/current_service')
def get_current_service():
    if 'current_service' not in session or session['current_service'] not in ['plex', 'jellyfin', 'emby']:
        session['current_service'] = get_available_service()

    # Check if the current service is still available
    if (session['current_service'] == 'plex' and not PLEX_AVAILABLE) or \
       (session['current_service'] == 'jellyfin' and not JELLYFIN_AVAILABLE) or \
       (session['current_service'] == 'emby' and not EMBY_AVAILABLE):
        session['current_service'] = get_available_service()

    return jsonify({"service": session['current_service']})

@app.route('/switch_service')
def switch_service():
    # Get list of properly configured services
    available_services = []
    if PLEX_AVAILABLE and bool(PLEX_SETTINGS.get('url') and
                              PLEX_SETTINGS.get('token') and
                              PLEX_SETTINGS.get('movie_libraries')):
        available_services.append('plex')
    if JELLYFIN_AVAILABLE and bool(JELLYFIN_SETTINGS.get('url') and
                                  JELLYFIN_SETTINGS.get('api_key') and
                                  JELLYFIN_SETTINGS.get('user_id')):
        available_services.append('jellyfin')
    if EMBY_AVAILABLE and bool(EMBY_SETTINGS.get('url') and
                              EMBY_SETTINGS.get('api_key') and
                              EMBY_SETTINGS.get('user_id')):
        available_services.append('emby')

    if len(available_services) > 1:
        current = session.get('current_service', 'plex')
        # Get the next service in the list, cycling back to start if needed
        current_index = available_services.index(current)
        next_index = (current_index + 1) % len(available_services)
        new_service = available_services[next_index]
        session['current_service'] = new_service
        return jsonify({"service": new_service})
    else:
        return jsonify({"service": get_available_service()})

@app.route('/api/reinitialize_services')
def reinitialize_services():
    try:
        global emby, EMBY_AVAILABLE, jellyfin, JELLYFIN_AVAILABLE

        # Handle Plex cache refresh
        if PLEX_AVAILABLE and plex:
            plex.refresh_cache()  # This should reload the cache into memory
            if cache_manager:
                cache_manager._init_memory_cache()  # Reload the cache manager

        # Stop Emby if it exists
        if EMBY_AVAILABLE and emby:
            emby.stop_cache_updater()
            emby = None
            EMBY_AVAILABLE = False

        # Stop Jellyfin if it exists
        if JELLYFIN_AVAILABLE and jellyfin:
            jellyfin.stop_cache_updater()
            jellyfin = None
            JELLYFIN_AVAILABLE = False

        # Reinitialize all services
        if initialize_services():
            return jsonify({"status": "success"})
        else:
<<<<<<< HEAD
            return jsonify({"error": "No available media service"}), 400

        if movie_data:
            # Enrich the movie data with TMDb information
            movie_data = enrich_movie_data(movie_data)
            return jsonify({
                "service": current_service,
                "movie": movie_data
            })
        else:
            return jsonify({"error": "No movies found matching the filter"}), 204
=======
            return jsonify({"error": "Failed to reinitialize services"}), 500
>>>>>>> 5884be02
    except Exception as e:
        logger.error(f"Error reinitializing services: {e}")
        return jsonify({"error": str(e)}), 500

@app.route('/random_movie')
def random_movie():
   current_service = session.get('current_service', get_available_service())
   global all_plex_unwatched_movies, loading_in_progress, movies_loaded_from_cache
   watch_status = request.args.get('watch_status', 'unwatched')

   try:
       if current_service == 'plex' and PLEX_AVAILABLE:
           if watch_status == 'unwatched':
               if not all_plex_unwatched_movies:
                   initialize_cache()
               if loading_in_progress:
                   return jsonify({"loading_in_progress": True}), 202
               if not all_plex_unwatched_movies:
                   return jsonify({"error": "No unwatched movies available"}), 404
               movie_data = random.choice(all_plex_unwatched_movies)
           else:
               movie_data = plex.filter_movies(watch_status=watch_status)
               if not movie_data:
                   return jsonify({"error": "No movies available"}), 404

       elif current_service == 'jellyfin' and JELLYFIN_AVAILABLE:
           movie_data = jellyfin.filter_movies(watch_status=watch_status)
       elif current_service == 'emby' and EMBY_AVAILABLE:
           movie_data = emby.filter_movies(watch_status=watch_status)
       else:
           return jsonify({"error": "No available media service"}), 400

       if movie_data:
           movie_data = enrich_movie_data(movie_data)
           return jsonify({
               "service": current_service,
               "movie": movie_data,
               "cache_loaded": movies_loaded_from_cache,
               "loading_in_progress": loading_in_progress
           })
       else:
           return jsonify({"error": "No movie found"}), 404
   except Exception as e:
       logger.error(f"Error in random_movie: {str(e)}", exc_info=True)
       return jsonify({"error": str(e)}), 500

@app.route('/next_movie')
def next_movie():
   current_service = session.get('current_service', get_available_service())
   genres = request.args.get('genres', '').split(',') if request.args.get('genres') else None
   years = request.args.get('years', '').split(',') if request.args.get('years') else None
   pg_ratings = request.args.get('pg_ratings', '').split(',') if request.args.get('pg_ratings') else None
   watch_status = request.args.get('watch_status', 'unwatched')

   try:
       if current_service == 'plex' and PLEX_AVAILABLE:
           movie_data = plex.get_next_movie(genres, years, pg_ratings, watch_status)
       elif current_service == 'jellyfin' and JELLYFIN_AVAILABLE:
           movie_data = jellyfin.filter_movies(genres, years, pg_ratings, watch_status)
       elif current_service == 'emby' and EMBY_AVAILABLE:
           movie_data = emby.filter_movies(genres, years, pg_ratings, watch_status)
       else:
           return jsonify({"error": "No available media service"}), 400

       if movie_data:
           movie_data = enrich_movie_data(movie_data)
           return jsonify({
               "service": current_service,
               "movie": movie_data
           })
       else:
           return jsonify({"error": "No movies found matching the criteria"}), 204
   except Exception as e:
       logger.error(f"Error in next_movie: {str(e)}")
       return jsonify({"error": str(e)}), 500

@app.route('/filter_movies')
def filter_movies():
   current_service = session.get('current_service', get_available_service())
   genres = request.args.get('genres', '').split(',') if request.args.get('genres') else None
   years = request.args.get('years', '').split(',') if request.args.get('years') else None
   pg_ratings = request.args.get('pg_ratings', '').split(',') if request.args.get('pg_ratings') else None
   watch_status = request.args.get('watch_status', 'unwatched')

   try:
       if current_service == 'plex' and PLEX_AVAILABLE:
           movie_data = plex.filter_movies(genres, years, pg_ratings, watch_status)
       elif current_service == 'jellyfin' and JELLYFIN_AVAILABLE:
           movie_data = jellyfin.filter_movies(genres, years, pg_ratings, watch_status)
       elif current_service == 'emby' and EMBY_AVAILABLE:
           movie_data = emby.filter_movies(genres, years, pg_ratings, watch_status)
       else:
           return jsonify({"error": "No available media service"}), 400

       if movie_data:
           movie_data = enrich_movie_data(movie_data)
           return jsonify({
               "service": current_service,
               "movie": movie_data
           })
       else:
           return jsonify({"error": "No movies found matching the filter"}), 204
   except Exception as e:
       logger.error(f"Error in filter_movies: {str(e)}")
       return jsonify({"error": str(e)}), 500

@app.route('/get_genres')
def get_genres():
    current_service = session.get('current_service', get_available_service())
    watch_status = request.args.get('watch_status', 'unwatched')
    try:
        logger.debug(f"Fetching genres for service: {current_service}")
        if current_service == 'plex' and PLEX_AVAILABLE:
            genres_list = plex.get_genres(watch_status)
            logger.info(f"Found genres: {genres_list}")
            return jsonify(genres_list)
        elif current_service == 'jellyfin' and JELLYFIN_AVAILABLE:
            genres = jellyfin.get_genres()
            return jsonify(genres)
        elif current_service == 'emby' and EMBY_AVAILABLE:
            genres = emby.get_genres()
            return jsonify(genres)
        else:
            return jsonify({"error": "No available media service"}), 400
    except Exception as e:
        logger.error(f"Error in get_genres: {str(e)}")
        return jsonify({"error": str(e)}), 500

@app.route('/get_years')
def get_years():
    current_service = session.get('current_service', get_available_service())
    watch_status = request.args.get('watch_status', 'unwatched')
    try:
        logger.debug(f"Fetching years for service: {current_service}")
        if current_service == 'plex' and PLEX_AVAILABLE:
            years_list = plex.get_years(watch_status)
            logger.info(f"Found years: {years_list}")
            return jsonify(years_list)
        elif current_service == 'jellyfin' and JELLYFIN_AVAILABLE:
            years = jellyfin.get_years()
            return jsonify(years)
        elif current_service == 'emby' and EMBY_AVAILABLE:
            years = emby.get_years()
            return jsonify(years)
        else:
            return jsonify({"error": "No available media service"}), 400
    except Exception as e:
        logger.error(f"Error in get_years: {str(e)}")
        return jsonify({"error": str(e)}), 500

@app.route('/get_pg_ratings')
def get_pg_ratings():
    current_service = session.get('current_service', get_available_service())
    watch_status = request.args.get('watch_status', 'unwatched')
    try:
        if current_service == 'plex' and PLEX_AVAILABLE:
            ratings = plex.get_pg_ratings(watch_status)
            return jsonify(ratings)
        elif current_service == 'jellyfin' and JELLYFIN_AVAILABLE:
            ratings = jellyfin.get_pg_ratings()
            return jsonify(ratings)
        elif current_service == 'emby' and EMBY_AVAILABLE:
            ratings = emby.get_pg_ratings()
            return jsonify(ratings)
        else:
            return jsonify({"error": "No available media service"}), 400
    except Exception as e:
        logger.error(f"Error in get_pg_ratings: {str(e)}")
        return jsonify({"error": str(e)}), 500

@app.route('/clients')
def clients():
    current_service = session.get('current_service', get_available_service())
    try:
        if current_service == 'plex' and PLEX_AVAILABLE:
            client_list = plex.get_clients()
        elif current_service == 'jellyfin' and JELLYFIN_AVAILABLE:
            client_list = jellyfin.get_clients()
        elif current_service == 'emby' and EMBY_AVAILABLE:
            client_list = emby.get_clients()
        else:
            return jsonify({"error": "No available media service"}), 400
        return jsonify(client_list)
    except Exception as e:
        logger.error(f"Error in clients: {str(e)}")
        return jsonify({"error": str(e)}), 500

@app.route('/play_movie/<client_id>')
def play_movie(client_id):
    movie_id = request.args.get('movie_id')
    if not movie_id:
        return jsonify({"error": "No movie selected"}), 400

    current_service = session.get('current_service', get_available_service())

    try:
        if current_service == 'plex' and PLEX_AVAILABLE:
            result = plex.play_movie(movie_id, client_id)
            if result.get("status") == "playing":
                movie_data = plex.get_movie_by_id(movie_id)
        elif current_service == 'jellyfin' and JELLYFIN_AVAILABLE:
            result = jellyfin.play_movie(movie_id, client_id)
            if result.get("status") == "playing":
                movie_data = jellyfin.get_movie_by_id(movie_id)
        elif current_service == 'emby' and EMBY_AVAILABLE:
            result = emby.play_movie(movie_id, client_id)
            if result.get("status") == "playing":
                movie_data = emby.get_movie_by_id(movie_id)
        else:
            return jsonify({"error": "No available media service"}), 400

        if result.get("status") == "playing" and movie_data:
            set_current_movie(movie_data, current_service)

        return jsonify(result)
    except Exception as e:
        logger.error(f"Error in play_movie: {e}")
        return jsonify({"error": str(e)}), 500

@app.route('/devices')
def devices():
    """Returns list of all available TV devices"""
    devices = []

    # Check Apple TV (still needed)
    apple_tv_id_env = os.getenv('APPLE_TV_ID')
    if apple_tv_id_env:
        devices.append({
            "name": "apple_tv",
            "displayName": "Apple TV",
            "env_controlled": True
        })
    elif APPLE_TV_SETTINGS.get('enabled') and APPLE_TV_SETTINGS.get('id'):
        devices.append({
            "name": "apple_tv",
            "displayName": "Apple TV",
            "env_controlled": False
        })

<<<<<<< HEAD
    # Check LG TV
    env_lg_ip = os.getenv('LGTV_IP')
    env_lg_mac = os.getenv('LGTV_MAC')

    if env_lg_ip and env_lg_mac:
        # If ENV is set, show it and mark as ENV controlled
        devices.append({
            "name": "lg_tv",
            "displayName": "LG TV (webOS)",
            "env_controlled": True
        })
    elif (LG_TV_SETTINGS.get('enabled') and
          LG_TV_SETTINGS.get('ip') and
          LG_TV_SETTINGS.get('mac')):
        # If no ENV but settings are enabled and have all required fields
        devices.append({
            "name": "lg_tv",
            "displayName": "LG TV (webOS)",
            "env_controlled": False
        })

=======
    # Add all configured TVs
    tv_instances = settings.get('clients', {}).get('tvs', {}).get('instances', {})
    for tv_id, tv in tv_instances.items():
        # Only add TVs that exist and are enabled
        if tv and not isinstance(tv, str) and tv.get('enabled', True):
            try:
                devices.append({
                    "name": tv_id,
                    "displayName": tv.get('name', 'Unknown TV'),
                    "env_controlled": False,
                    "type": tv.get('type'),
                    "ip": tv.get('ip'),
                    "mac": tv.get('mac')
                })
            except Exception as e:
                logger.error(f"Error adding TV {tv_id} to devices list: {e}")

    logger.debug(f"Available devices: {devices}")
>>>>>>> 5884be02
    return jsonify(devices)

@app.route('/turn_on_device/<device>')
def turn_on_device(device):
    if device == "apple_tv":
        try:
            device_id = APPLE_TV_SETTINGS.get('id') or os.getenv('APPLE_TV_ID')
            if not device_id:
                return jsonify({"error": "Apple TV ID not configured"}), 400

            from utils.appletv_discovery import launch_streaming_app
            result = launch_streaming_app(device_id)
            return jsonify(result)

        except Exception as e:
            logger.error(f"Error turning on Apple TV: {str(e)}")
            return jsonify({"error": f"Failed to turn on Apple TV: {str(e)}"}), 500

    else:  # TV devices
        try:
<<<<<<< HEAD
            from utils.lgtv_control import get_tv_config, send_wol
            tv_ip, tv_mac = get_tv_config()

            if not tv_mac:
                return jsonify({"error": "LG TV MAC address not configured"}), 400

            current_service = session.get('current_service', get_available_service())

            if send_wol(tv_mac):
                # Start a background task to launch the app after TV wakes up
                def delayed_app_launch(service):
                    time.sleep(10)  # Give TV time to wake up
                    try:
                        app_to_launch = 'plex' if current_service == 'plex' else 'jellyfin'
                        from utils.lgtv_control import main
                        main(app_to_launch)
                    except Exception as e:
                        logger.error(f"Failed to launch app: {e}")

                thread = threading.Thread(target=delayed_app_launch, args=(current_service,))
                thread.daemon = True
                thread.start()

                return jsonify({"status": "LG TV wake-on-LAN sent successfully"})
            else:
                return jsonify({"error": "Failed to send wake-on-LAN packet"}), 500
        except Exception as e:
            return jsonify({"error": f"Failed to control LG TV: {str(e)}"}), 500
    else:
        return jsonify({"error": "Unknown or disabled device"}), 400
=======
            # Get TV controller
            tv = TVFactory.get_tv_controller()
            if not tv:
                return jsonify({"error": "TV not configured or unsupported type"}), 400

            current_service = session.get('current_service', get_available_service())
>>>>>>> 5884be02

            async def launch_tv():
                try:
                    # Turn on TV and launch appropriate app
                    success = await tv.turn_on(current_service)
                    if success:
                        return {"status": "success", "message": f"{tv.get_name()} turned on and {current_service} launched"}
                    else:
                        return {"status": "error", "message": "Failed to turn on TV or launch app"}
                except Exception as e:
                    logger.error(f"Failed to launch TV or app: {e}")
                    return {"status": "error", "message": str(e)}

            return jsonify(asyncio.run(launch_tv()))

        except Exception as e:
            return jsonify({"error": f"Failed to control TV: {str(e)}"}), 500

@app.route('/debug_service')
def debug_service():
    """Return debug information for the current media service"""
    current_service = session.get('current_service', get_available_service())
    try:
<<<<<<< HEAD
        update_cache_status()
        total_movies = plex.get_total_unwatched_movies() if plex else 0
        all_movies_count = len(cache_manager.get_all_plex_movies()) if cache_manager else 0
        cached_movies = len(cache_manager.get_cached_movies()) if cache_manager else 0

        # Get settings-based URL and libraries
        plex_url = PLEX_SETTINGS.get('url') or os.getenv('PLEX_URL')
        movie_libraries = PLEX_SETTINGS.get('movie_libraries') or os.getenv('PLEX_MOVIE_LIBRARIES', '')

        # If movie_libraries is a list, join it
        if isinstance(movie_libraries, list):
            movie_libraries = ','.join(movie_libraries)

        return jsonify({
            "total_movies": all_movies_count,
            "total_unwatched_movies": total_movies,
            "cached_movies": cached_movies,
            "loaded_from_cache": movies_loaded_from_cache,
            "plex_url": plex_url,
            "movies_library_name": movie_libraries,
            "cache_file_exists": os.path.exists(cache_file_path)
        })
=======
        if current_service == 'plex' and PLEX_AVAILABLE:
            update_cache_status()
            
            # Force reload all movies count from disk
            all_movies_count = 0
            if os.path.exists(cache_manager.all_movies_cache_path):
                try:
                    with open(cache_manager.all_movies_cache_path, 'r') as f:
                        all_movies = json.load(f)
                        all_movies_count = len(all_movies)
                except Exception as e:
                    logger.error(f"Error reading all movies cache: {e}")

            cached_movies = len(cache_manager.get_cached_movies()) if cache_manager else 0

            plex_url = PLEX_SETTINGS.get('url') or os.getenv('PLEX_URL')
            movie_libraries = PLEX_SETTINGS.get('movie_libraries') or os.getenv('PLEX_MOVIE_LIBRARIES', '')

            if isinstance(movie_libraries, list):
                movie_libraries = ','.join(movie_libraries)

            return jsonify({
                "service": "plex",
                "total_movies": all_movies_count,
                "total_unwatched_movies": cached_movies,
                "cached_movies": cached_movies,
                "loaded_from_cache": movies_loaded_from_cache,
                "plex_url": plex_url,
                "movies_library_name": movie_libraries,
                "cache_file_exists": os.path.exists(cache_file_path)
            })

        elif current_service == 'jellyfin' and JELLYFIN_AVAILABLE:
            try:
                # Get total movies from cache
                cache_file = '/app/data/jellyfin_all_movies.json'
                if os.path.exists(cache_file):
                    with open(cache_file, 'r') as f:
                        all_movies = json.load(f)
                    total_movies = len(all_movies)
                else:
                    total_movies = 0

                # Get unwatched count directly from Jellyfin API
                unwatched_count = jellyfin.get_unwatched_count() if jellyfin else 0

                return jsonify({
                    "service": "jellyfin",
                    "total_movies": total_movies,
                    "total_unwatched_movies": unwatched_count,
                    "cache_file_exists": os.path.exists(cache_file),
                    "jellyfin_url": JELLYFIN_SETTINGS.get('url') or os.getenv('JELLYFIN_URL')
                })
            except Exception as e:
                logger.error(f"Error getting Jellyfin debug info: {str(e)}")
                return jsonify({
                    "service": "jellyfin",
                    "error": str(e)
                }), 500

        elif current_service == 'emby' and EMBY_AVAILABLE:
            try:
                # Get total movies from cache
                cache_file = '/app/data/emby_all_movies.json'
                if os.path.exists(cache_file):
                    with open(cache_file, 'r') as f:
                        all_movies = json.load(f)
                    total_movies = len(all_movies)
                else:
                    total_movies = 0

                # Get unwatched count directly from Emby API
                unwatched_count = emby.get_unwatched_count() if emby else 0

                return jsonify({
                    "service": "emby",
                    "total_movies": total_movies,
                    "total_unwatched_movies": unwatched_count,
                    "cache_file_exists": os.path.exists(cache_file),
                    "emby_url": EMBY_SETTINGS.get('url') or os.getenv('EMBY_URL')
                })
            except Exception as e:
                logger.error(f"Error getting Emby debug info: {str(e)}")
                return jsonify({
                    "service": "emby",
                    "error": str(e)
                }), 500
        else:
            return jsonify({"error": "No available media service"}), 400
>>>>>>> 5884be02
    except Exception as e:
        logger.error(f"Error in debug_service: {str(e)}")
        logger.error(traceback.format_exc())
        return jsonify({"error": str(e)}), 500

@app.route('/resync_cache')
def trigger_resync():
    resync_cache()
    return jsonify({"status": "Cache resync completed"})

@app.route('/trakt_watched_status')
def trakt_watched_status():
    watched_movies = get_local_watched_movies()
    return jsonify(watched_movies)

@app.route('/sync_trakt_watched')
def sync_trakt_watched():
    sync_watched_status()
    return jsonify({"status": "Trakt watched status synced"})

@app.route('/api/movie_ratings/<int:tmdb_id>')
def movie_ratings(tmdb_id):
    try:
        ratings = get_movie_ratings(tmdb_id)
        return jsonify(ratings)
    except Exception as e:
        logger.error(f"Error fetching movie ratings: {str(e)}")
        return jsonify({"error": "Failed to fetch ratings"}), 500

@app.route('/api/batch_movie_ratings', methods=['POST'])
def batch_movie_ratings():
    movie_ids = request.json.get('movie_ids', [])
    ratings = {}
    for movie_id in movie_ids:
        ratings[movie_id] = get_movie_ratings(movie_id)
    return jsonify(ratings)

@app.route('/api/youtube_trailer')
def youtube_trailer():
    title = request.args.get('title')
    year = request.args.get('year')
    if not title or not year:
        return "Missing title or year parameter", 400

    trailer_url = search_youtube_trailer(title, year)
    return trailer_url

@app.route('/is_movie_in_plex/<int:tmdb_id>')
def is_movie_in_plex(tmdb_id):
    if not PLEX_AVAILABLE:
        return jsonify({"available": False})

    try:
        all_plex_movies = cache_manager.get_all_plex_movies()
        is_available = any(
            str(movie.get('tmdb_id')) == str(tmdb_id)
            for movie in all_plex_movies
        )
        return jsonify({"available": is_available})
    except Exception as e:
        logger.error(f"Error checking Plex availability: {str(e)}")
        return jsonify({"available": False, "error": str(e)})

@app.route('/api/get_plex_id/<tmdb_id>')
def get_plex_id(tmdb_id):
    try:
        all_movies = cache_manager.get_all_plex_movies()
        for movie in all_movies:
            if str(movie['tmdb_id']) == str(tmdb_id):
                return jsonify({"plexId": movie['plex_id']})
        return jsonify({"error": "Movie not found in Plex"}), 404
    except Exception as e:
        logger.error(f"Error getting Plex ID: {str(e)}")
        return jsonify({"error": str(e)}), 500

@app.route('/api/tv/scan/<tv_type>')
def scan_for_tv(tv_type):
    """Scan for TVs of specified type"""
    try:
        # Import and use the appropriate discovery class
        from utils.tv.base import TVDiscoveryFactory

        discovery = TVDiscoveryFactory.get_discovery(tv_type)
        if not discovery:
            return jsonify({
                "error": f"Unsupported TV type: {tv_type}",
                "devices": []
            }), 400

        # Run the scan
        devices = discovery.scan_network()

        return jsonify({
            "devices": devices,
            "found": len(devices) > 0
        })

<<<<<<< HEAD
    except subprocess.CalledProcessError as e:
        logger.error(f"arp-scan execution failed: {str(e)}")
        return jsonify({
            'error': 'Network scan failed. Please ensure arp-scan is installed and you have necessary permissions.',
            'devices': [],
            'scan_info': {
                'timestamp': datetime.now().isoformat(),
                'error_details': str(e),
                'scan_successful': False
            }
        }), 500
=======
>>>>>>> 5884be02
    except Exception as e:
        logger.error(f"Error scanning for {tv_type} TVs: {str(e)}")
        return jsonify({
            "error": str(e),
            "devices": []
        }), 500

<<<<<<< HEAD
@app.route('/api/lgtv/validate')
def validate_tv():
    """Validate TV connection and configuration"""
    ip = request.args.get('ip')
    mac = request.args.get('mac')

    if not ip or not mac:
        return jsonify({
            'error': 'Both IP and MAC address are required',
            'validation': {
                'ip': bool(ip),
                'mac': bool(mac)
            }
        }), 400

    # Get just the prefix part for comparison
    mac_prefix = ':'.join(mac.upper().split(':')[:3])

    validation_results = {
        'ip': {
            'valid': is_valid_ip(ip),
            'value': ip
        },
        'mac': {
            'valid': is_valid_mac(mac),
            'value': mac,
            'is_lg_device': mac_prefix in LG_MAC_PREFIXES,
            'device_type': LG_MAC_PREFIXES.get(mac_prefix, 'Unknown LG Device')
        },
        'connection': {
            'reachable': False,
            'tested_at': datetime.now().isoformat()
        }
    }

    # Only test connection if IP and MAC are valid
    if validation_results['ip']['valid'] and validation_results['mac']['valid']:
        validation_results['connection']['reachable'] = test_tv_connection(ip)

    if validation_results['connection']['reachable']:
        return jsonify({
            'status': 'valid',
            'validation': validation_results
        })
    elif validation_results['ip']['valid'] and validation_results['mac']['valid']:
        return jsonify({
            'error': 'TV found but not reachable. Please ensure:',
            'checks': [
                'TV is powered on',
                'TV is connected to the network',
                'No firewall is blocking the connection',
                'TV is on the same network as Movie Roulette'
            ],
            'validation': validation_results
        }), 404
    else:
        return jsonify({
            'error': 'Invalid IP or MAC address format',
            'validation': validation_results
        }), 400
=======
@app.route('/api/tv/test/<tv_id>')
def test_tv_connection(tv_id):
    """Test connection to a specific TV"""
    try:
        logger.info(f"Starting TV connection test for device ID: {tv_id}")

        controller = TVFactory.get_tv_controller(tv_id)
        if not controller:
            logger.error(f"Failed to get TV controller for ID: {tv_id}")
            return jsonify({"error": "TV not found"}), 404
>>>>>>> 5884be02

        logger.info(f"Got controller for {controller.manufacturer} {controller.tv_type} TV at IP: {controller.ip}")

        # Create a new event loop for this thread
        loop = asyncio.new_event_loop()
        asyncio.set_event_loop(loop)

        try:
            logger.info(f"Starting availability check for {controller.ip}...")
            is_available = loop.run_until_complete(controller.is_available())
            logger.info(f"TV connection test complete for {controller.ip} - Available: {is_available}")

            if not is_available:
                logger.warning(f"TV at {controller.ip} is not available. Check TV power state and network connection.")

            return jsonify({"success": is_available})
        finally:
            loop.close()

    except Exception as e:
        logger.error(f"Error during TV connection test: {str(e)}", exc_info=True)
        return jsonify({"error": str(e)}), 500

@app.route('/api/appletv/scan')
def scan_for_appletv_devices():
    """Scan for Apple TVs on the network"""
    try:
        devices = scan_for_appletv()
        return jsonify({
            'devices': devices,
            'found': len(devices) > 0
        })
    except Exception as e:
        logger.error(f"Error scanning for Apple TVs: {str(e)}")
        return jsonify({
            'error': str(e),
            'devices': []
        }), 500

@app.route('/api/appletv/pair/<device_id>')
def start_appletv_pairing(device_id):
    """Start pairing process with Apple TV"""
    try:
        result = pair_appletv(device_id)
        return jsonify(result)
    except Exception as e:
        logger.error(f"Error starting pairing: {str(e)}")
        return jsonify({
            'status': 'error',
            'message': str(e)
        }), 500

@app.route('/api/appletv/pin/<device_id>', methods=['POST'])
def submit_appletv_pin(device_id):
    """Submit PIN for Apple TV pairing"""
    try:
        pin = request.json.get('pin')
        if not pin:
            return jsonify({
                'status': 'error',
                'message': 'PIN is required'
            }), 400

        result = submit_pin(device_id, pin)
        return jsonify(result)
    except Exception as e:
        logger.error(f"Error submitting PIN: {str(e)}")
        return jsonify({
            'status': 'error',
            'message': str(e)
        }), 500

@app.route('/api/appletv/cancel/<device_id>')
def cancel_appletv_pairing(device_id):
    """Cancel ongoing pairing process"""
    try:
        # Access the global _pairing_process from appletv_discovery
        from utils.appletv_discovery import _pairing_process
        if _pairing_process:
            _pairing_process.close()
            return jsonify({
                'status': 'success',
                'message': 'Pairing cancelled'
            })
        return jsonify({
            'status': 'success',
            'message': 'No active pairing to cancel'
        })
    except Exception as e:
        logger.error(f"Error cancelling pairing: {str(e)}")
        return jsonify({
            'status': 'error',
            'message': str(e)
        }), 500

@app.route('/api/appletv/check_credentials', methods=['POST'])
def check_appletv_credentials():
    try:
        data = request.get_json()
        device_id = data.get('device_id')

        if not device_id:
            return jsonify({"error": "No device ID provided"}), 400

        from utils.appletv_discovery import check_credentials
        has_credentials = check_credentials(device_id)

        return jsonify({"has_credentials": has_credentials})

    except Exception as e:
        logger.error(f"Error checking Apple TV credentials: {e}")
        return jsonify({"error": str(e)}), 500

@app.route('/settings')
def settings_page():
    return render_template('settings.html')

@app.route('/setup_status')
def setup_status():
    return jsonify({
        'services_configured': bool(PLEX_AVAILABLE or JELLYFIN_AVAILABLE or EMBY_AVAILABLE),
        'plex_available': PLEX_AVAILABLE,
        'jellyfin_available': JELLYFIN_AVAILABLE,
        'emby_available': EMBY_AVAILABLE
    })

@app.route('/api/service_status')
def service_status():
    """Return the current status of media services"""
    return jsonify({
        'services_configured': bool(PLEX_AVAILABLE or JELLYFIN_AVAILABLE or EMBY_AVAILABLE),
        'plex_available': PLEX_AVAILABLE,
        'jellyfin_available': JELLYFIN_AVAILABLE,
        'emby_available': EMBY_AVAILABLE
    })

@app.route('/api/plex/get_token', methods=['POST'])
def get_plex_token():
    try:
        client_id = str(uuid.uuid4())
        headers = {
            'X-Plex-Client-Identifier': client_id,
            'X-Plex-Product': 'Movie Roulette',
            'X-Plex-Version': '1.0',
            'X-Plex-Device': 'Web',
            'X-Plex-Device-Name': 'Movie Roulette Web Client',
            'X-Plex-Platform': 'Web',
            'X-Plex-Platform-Version': '1.0'
        }

        # Initialize the PIN login
        pin_login = MyPlexPinLogin(headers=headers)

        # Store in global dict
        _plex_pin_logins[client_id] = pin_login

        logger.info("Plex auth initiated with PIN: ****")

        return jsonify({
            "auth_url": "https://plex.tv/link",
            "pin": pin_login.pin,
            "client_id": client_id
        })
    except Exception as e:
        logger.error(f"Error in get_plex_token: {str(e)}")
        logger.error(traceback.format_exc())
        return jsonify({"error": str(e)}), 500

@app.route('/api/plex/check_auth/<client_id>')
def check_plex_auth(client_id):
    try:
        # Get the pin_login instance from global dict
        pin_login = _plex_pin_logins.get(client_id)

        if not pin_login:
            logger.warning("No PIN login instance found for this client")
            return jsonify({"token": None})

        if pin_login.checkLogin():
            token = pin_login.token
            logger.info("Successfully retrieved Plex token")
            # Clean up
            del _plex_pin_logins[client_id]
            return jsonify({"token": token})

        return jsonify({"token": None})

    except Exception as e:
        logger.error(f"Error in check_plex_auth: {str(e)}")
        logger.error(traceback.format_exc())
        return jsonify({"error": str(e)}), 500

@app.route('/api/plex/libraries', methods=['POST'])
def get_plex_libraries():
    try:
        data = request.json
        plex_url = data.get('plex_url')
        plex_token = data.get('plex_token')

        if not plex_url or not plex_token:
            return jsonify({"error": "Missing Plex URL or token"}), 400

        from plexapi.server import PlexServer
        server = PlexServer(plex_url, plex_token)

        libraries = [
            section.title
            for section in server.library.sections()
            if section.type == 'movie'
        ]

        return jsonify({"libraries": libraries})
    except Exception as e:
        return jsonify({"error": str(e)}), 500

@app.route('/api/jellyfin/auth', methods=['POST'])
def jellyfin_auth():
    try:
        data = request.json
        server_url = data.get('server_url')
        username = data.get('username')
        password = data.get('password')

        if not all([server_url, username, password]):
            return jsonify({"error": "Missing required fields"}), 400

        # Clean up the server URL
        if server_url.endswith('/'):
            server_url = server_url[:-1]

        # First, get the authentication header
        auth_data = {
            "Username": username,
            "Pw": password
        }

        # Make the auth request
        auth_response = requests.post(
            f"{server_url}/Users/AuthenticateByName",
            json=auth_data,
            headers={
                "X-Emby-Authorization": 'MediaBrowser Client="Movie Roulette", Device="Script", DeviceId="Script", Version="1.0.0"'
            }
        )

        if not auth_response.ok:
            return jsonify({"error": "Invalid credentials"}), 401

        auth_result = auth_response.json()

        return jsonify({
            "api_key": auth_result['AccessToken'],
            "user_id": auth_result['User']['Id']
        })

    except Exception as e:
        logger.error(f"Error in jellyfin_auth: {str(e)}")
        logger.error(traceback.format_exc())
        return jsonify({"error": str(e)}), 500

@app.route('/api/plex/users', methods=['POST'])
def get_plex_users():
    try:
        data = request.json
        plex_url = data.get('plex_url')
        plex_token = data.get('plex_token')

        if not plex_url or not plex_token:
            return jsonify({"error": "Missing Plex URL or token"}), 400

        from plexapi.server import PlexServer
        server = PlexServer(plex_url, plex_token)

        # Get all users who have access to the server
        users = [user.title for user in server.myPlexAccount().users()]
        # Add the admin user
        users.insert(0, server.myPlexAccount().title)

        return jsonify({"users": users})
    except Exception as e:
        logger.error(f"Error fetching Plex users: {str(e)}")
        return jsonify({"error": str(e)}), 500

@app.route('/api/jellyfin/users', methods=['POST'])
def get_jellyfin_users():
    try:
        data = request.json
        jellyfin_url = data.get('jellyfin_url')
        api_key = data.get('api_key')

        if not jellyfin_url or not api_key:
            return jsonify({"error": "Missing Jellyfin URL or API key"}), 400

        # Clean up the server URL
        if jellyfin_url.endswith('/'):
            jellyfin_url = jellyfin_url[:-1]

        # Get all users
        response = requests.get(
            f"{jellyfin_url}/Users",
            headers={
                'X-MediaBrowser-Token': api_key
            }
        )

        if not response.ok:
            return jsonify({"error": "Failed to fetch users"}), response.status_code

        users = [user['Name'] for user in response.json()]
        return jsonify({"users": users})
    except Exception as e:
        logger.error(f"Error fetching Jellyfin users: {str(e)}")
        return jsonify({"error": str(e)}), 500

@app.route('/api/emby/connect/auth', methods=['POST'])
def emby_connect_auth():
    """Handle Emby Connect authentication"""
    try:
        data = request.json
        username = data.get('username')
        password = data.get('password')

        if not all([username, password]):
            return jsonify({"error": "Username and password are required"}), 400

        # Initialize EmbyService without URL for Connect auth
        emby = EmbyService()
        auth_result = emby.authenticate_with_connect(username, password)
        return jsonify(auth_result)
    except Exception as e:
        logger.error(f"Error in Emby Connect auth: {e}")
        return jsonify({"error": str(e)}), 500

@app.route('/api/emby/connect/check', methods=['POST'])
def emby_connect_check():
    """Check Emby Connect authentication status"""
    try:
        data = request.json
        server_url = data.get('server_url')
        connect_token = data.get('connect_token')

        if not server_url or not connect_token:
            return jsonify({"error": "Server URL and Connect token are required"}), 400

        emby = EmbyService(url=server_url)
        auth_result = emby.check_connect_auth(connect_token)
        return jsonify(auth_result)
    except Exception as e:
        logger.error(f"Error checking Emby Connect auth: {str(e)}")
        return jsonify({"error": str(e)}), 500

@app.route('/api/emby/connect/select_server', methods=['POST'])  # Make sure POST is allowed
def emby_select_server():
    try:
        data = request.json
        server_info = data.get('server')
        connect_user_id = data.get('connect_user_id')

        if not all([server_info, connect_user_id]):
            return jsonify({"error": "Server info and connect user ID required"}), 400

        # Initialize EmbyService with selected server URL
        server_url = server_info.get('url')  # Use the correct field from server_info
        if not server_url:
            return jsonify({"error": "Missing server URL"}), 400

        emby = EmbyService(url=server_url)

        # Exchange Connect access key for server token
        exchange_headers = {
            'X-Emby-Token': server_info.get('access_key'),  # Use access_key from server_info
            'X-Emby-Authorization': ('MediaBrowser Client="Movie Roulette",'
                                   'Device="Movie Roulette",'
                                   'DeviceId="MovieRoulette",'
                                   'Version="1.0.0"')
        }

        exchange_response = requests.get(
            f"{server_url}/Connect/Exchange?format=json&ConnectUserId={connect_user_id}",
            headers=exchange_headers
        )
        exchange_response.raise_for_status()
        exchange_data = exchange_response.json()

        return jsonify({
            "status": "success",
            "api_key": exchange_data['AccessToken'],
            "user_id": exchange_data['LocalUserId'],
            "server_url": server_url
        })
    except Exception as e:
        logger.error(f"Error selecting Emby server: {e}")
        return jsonify({"error": str(e)}), 500

@app.route('/api/emby/auth', methods=['POST'])
def emby_direct_auth():
    """Handle direct Emby authentication"""
    try:
        data = request.json
        server_url = data.get('server_url')
        username = data.get('username')
        password = data.get('password')

        if not all([server_url, username, password]):
            return jsonify({"error": "Server URL, username, and password are required"}), 400

        emby = EmbyService(url=server_url)
        auth_result = emby.authenticate(username, password)

        return jsonify(auth_result)
    except Exception as e:
        logger.error(f"Error in Emby direct auth: {str(e)}")
        return jsonify({"error": str(e)}), 500

@app.route('/api/emby/users', methods=['POST'])
def get_emby_users():
    try:
        data = request.json
        emby_url = data.get('emby_url')
        api_key = data.get('api_key')

        if not emby_url or not api_key:
            return jsonify({"error": "Missing Emby URL or API key"}), 400

        emby = EmbyService(url=emby_url, api_key=api_key)
        users = emby.get_users()
        return jsonify({"users": users})
    except Exception as e:
        logger.error(f"Error fetching Emby users: {str(e)}")
        return jsonify({"error": str(e)}), 500

@app.route('/api/search_person')
def search_person_api():
    """Search for a person and return their details with TMDb and IMDb links"""
    name = request.args.get('name')
    if not name:
        return jsonify({"error": "Name parameter is required"}), 400

    try:
        person = tmdb_service.search_person(name)
        if person:
            # Get the TMDb and IMDb links
            tmdb_url, imdb_url = tmdb_service.get_person_links(person['id'])

            return jsonify({
                **person,
                'links': {
                    'tmdb': tmdb_url,
                    'imdb': imdb_url
                }
            })
        return jsonify({"error": "Person not found"}), 404
    except Exception as e:
        logger.error(f"Error searching for person: {e}")
        return jsonify({"error": str(e)}), 500

@app.route('/api/movies_by_person')
def get_movies_by_person():
    person_id = request.args.get('person_id')
    person_type = request.args.get('person_type', 'actor')

    if not person_id:
        return jsonify({"error": "Person ID is required"}), 400

    try:
        # Use TMDb service directly
        movies = tmdb_service.get_person_movies(person_id)
        if movies:
            logger.debug(f"Before filtering - Total movies: {len(movies)}")
            logger.debug("Departments and jobs:")
            for m in movies:
                logger.debug(f"Department: {m.get('department')}, Job: {m.get('job')}")

            # Filter movies by department
            if person_type == 'director':
                movies = [m for m in movies if m.get('department') == 'Directing']
                logger.debug(f"Found {len(movies)} directing credits")
            elif person_type == 'writer':
                movies = [m for m in movies if m.get('department') == 'Writing']
                logger.debug(f"Found {len(movies)} writing credits")
            elif person_type == 'actor':
                movies = [m for m in movies if m.get('department') == 'Acting']
                logger.debug(f"Found {len(movies)} acting credits")

            return jsonify({
                "credits": {
                    "cast" if person_type == 'actor' else 'crew': movies
                }
            })
        return jsonify({"error": "No movies found"}), 404
    except Exception as e:
        logger.error(f"Error getting person movies: {e}")
        return jsonify({"error": str(e)}), 500

@app.route('/api/person_details_with_external_ids/<person_id>')
def get_person_details_with_external_ids(person_id):
    details = tmdb_service.get_person_details_with_external_ids(person_id)
    if details:
        return jsonify(details)
    return jsonify({'error': 'Person not found'}), 404

@app.route('/api/movie_details/<movie_id>')
def movie_details(movie_id):
    """Get movie details using centralized TMDB service"""
    try:
        # Import at the top of the file with other imports
        from utils.tmdb_service import tmdb_service

        movie_data = tmdb_service.get_movie_details(movie_id)
        if not movie_data:
            return jsonify({"error": "Movie not found"}), 404

        credits = tmdb_service.get_movie_credits(movie_id)
        if credits:
            movie_data['credits'] = credits

        title = movie_data['title']
        year = movie_data['release_date'][:4] if movie_data.get('release_date') else ''
        runtime = movie_data.get('runtime', 0)
        duration_hours = runtime // 60
        duration_minutes = runtime % 60
        genres = [genre['name'] for genre in movie_data.get('genres', [])]
        description = movie_data.get('overview', '')
        tmdb_rating = movie_data.get('vote_average', 0)

        content_rating = "Not rated"
        if 'release_dates' in movie_data:
            for release_date in movie_data['release_dates'].get('results', []):
                if release_date['iso_3166_1'] == 'US':
                    certifications = release_date.get('release_dates', [])
                    if certifications and 'certification' in certifications[0]:
                        content_rating = certifications[0]['certification']
                        break

        trakt_rating = get_trakt_rating(movie_id)
        tmdb_url, trakt_url, imdb_url = tmdb_service.get_movie_links(movie_id)
        trailer_url = search_youtube_trailer(title, year)

        formatted_data = {
            "title": title,
            "year": year,
            "duration_hours": duration_hours,
            "duration_minutes": duration_minutes,
            "contentRating": content_rating,
            "genres": genres,
            "tmdb_rating": tmdb_rating,
            "trakt_rating": trakt_rating,
            "description": description,
            "tmdb_url": tmdb_url,
            "trakt_url": trakt_url,
            "imdb_url": imdb_url,
            "trailer_url": trailer_url,
            "credits": credits
        }

        return jsonify(formatted_data)
    except Exception as e:
        logger.error(f"Error getting movie details: {e}", exc_info=True)
        return jsonify({"error": "Failed to fetch movie details"}), 500

@app.route('/api/movie_external_ids/<person_id>')
def get_person_external_ids(person_id):
    """Get external IDs for a person"""
    try:
        url = f"person/{person_id}/external_ids"
        external_ids = tmdb_service._make_request(url)
        if external_ids:
            return jsonify(external_ids)
        return jsonify({"error": "No external IDs found"}), 404
    except Exception as e:
        logger.error(f"Error getting external IDs: {e}")
        return jsonify({"error": str(e)}), 500

@app.route('/is_movie_in_jellyfin/<int:tmdb_id>')
def is_movie_in_jellyfin(tmdb_id):
    if not JELLYFIN_AVAILABLE:
        return jsonify({"available": False})

    try:
        cache_path = '/app/data/jellyfin_all_movies.json'
        if os.path.exists(cache_path):
            with open(cache_path, 'r') as f:
                all_jellyfin_movies = json.load(f)

            is_available = any(
                str(movie.get('tmdb_id')) == str(tmdb_id)
                for movie in all_jellyfin_movies
            )
            return jsonify({"available": is_available})
    except Exception as e:
        logger.error(f"Error checking Jellyfin availability: {str(e)}")
        return jsonify({"available": False})

@app.route('/is_movie_in_emby/<int:tmdb_id>')
def is_movie_in_emby(tmdb_id):
    if not EMBY_AVAILABLE:
        return jsonify({"available": False})

    try:
        cache_path = '/app/data/emby_all_movies.json'
        if os.path.exists(cache_path):
            with open(cache_path, 'r') as f:
                all_emby_movies = json.load(f)

            is_available = any(
                str(movie.get('tmdb_id')) == str(tmdb_id)
                for movie in all_emby_movies
            )
            return jsonify({"available": is_available})
    except Exception as e:
        logger.error(f"Error checking Emby availability: {str(e)}")
        return jsonify({"available": False})

from utils.version import VERSION

VERSION_FILE = '/app/data/version_info.json'

def get_version_info():
    if os.path.exists(VERSION_FILE):
        try:
            with open(VERSION_FILE, 'r') as f:
                return json.load(f)
        except:
            pass
    return {"last_version_seen": VERSION}

def save_version_info(info):
    os.makedirs(os.path.dirname(VERSION_FILE), exist_ok=True)
    with open(VERSION_FILE, 'w') as f:
        json.dump(info, f)

@app.route('/api/check_version')
def check_version():
    try:
        version_info = get_version_info()
        manual_check = request.args.get('manual', 'false') == 'true'
        response = requests.get(
            "https://api.github.com/repos/sahara101/Movie-Roulette/releases/latest",
            headers={'Accept': 'application/vnd.github.v3+json'}
        )
        if response.ok:
            release = response.json()
            latest_version = release['tag_name'].lstrip('v')
            # Compare version numbers properly
            current_parts = [int(x) for x in VERSION.split('.')]
            latest_parts = [int(x) for x in latest_version.split('.')]
            is_newer = latest_parts > current_parts
            show_popup = is_newer and latest_version != version_info["last_version_seen"]
            if manual_check or show_popup:
                version_info["last_version_seen"] = latest_version
                save_version_info(version_info)
            return jsonify({
                'update_available': is_newer,
                'current_version': VERSION,
                'latest_version': latest_version,
                'changelog': release['body'],
                'download_url': release['html_url'],
                'show_popup': show_popup or manual_check
            })
        else:
            # Add return statement for non-OK responses
            return jsonify({'error': 'Failed to check version: GitHub API returned error'}), response.status_code
    except Exception as e:
        print(f"Error checking version: {e}")
        return jsonify({'error': 'Failed to check version'}), 500

@app.route('/api/dismiss_update')
def dismiss_update():
    try:
        with open('/app/data/last_update_check.json', 'w') as f:
            json.dump({
                'last_checked': datetime.now().isoformat(),
                'dismissed': True
            }, f)
        return jsonify({'status': 'success'})
    except Exception as e:
        return jsonify({'error': str(e)}), 500

@app.route('/search_movies')
def search_movies():
    """Search for movies in the current active service"""
    try:
        current_service = session.get('current_service', get_available_service())
        query = request.args.get('query', '').strip()

        if not query:
            return jsonify({"error": "No search query provided"}), 400

        logger.info(f"Searching movies in {current_service} with query: {query}")

        if current_service == 'plex' and PLEX_AVAILABLE:
            results = plex.search_movies(query)
        elif current_service == 'jellyfin' and JELLYFIN_AVAILABLE:
            results = jellyfin.search_movies(query)
        elif current_service == 'emby' and EMBY_AVAILABLE:
            results = emby.search_movies(query)
        else:
            logger.error(f"No available media service (current: {current_service})")
            return jsonify({"error": "No available media service"}), 400

        if results:
            logger.info(f"Found {len(results)} movies matching query: {query}")
            enriched_results = [enrich_movie_data(movie) for movie in results]
            return jsonify({
                "service": current_service,
                "results": enriched_results
            })

        logger.info(f"No movies found for query: {query}")
        return jsonify({"error": "No movies found"}), 404

    except Exception as e:
        logger.error(f"Error in search_movies: {str(e)}")
        return jsonify({"error": str(e)}), 500

@socketio.on('connect', namespace='/poster')
def poster_connect():
    print('Client connected to poster namespace')

@socketio.on('disconnect', namespace='/poster')
def poster_disconnect():
    print('Client disconnected from poster namespace')

# Register cleanup function
import atexit

def cleanup_services():
    if JELLYFIN_AVAILABLE and jellyfin:
        jellyfin.stop_cache_updater()
    if EMBY_AVAILABLE and emby:
        emby.stop_cache_updater()
    if PLEX_AVAILABLE and cache_manager:
        cache_manager.stop()

atexit.register(cleanup_services)

# Application startup
if __name__ == '__main__':
    logger.info("Application starting")
    logger.info("Application setup complete")
    socketio.run(app, host='0.0.0.0', port=4000, debug=True)<|MERGE_RESOLUTION|>--- conflicted
+++ resolved
@@ -764,21 +764,7 @@
         if initialize_services():
             return jsonify({"status": "success"})
         else:
-<<<<<<< HEAD
-            return jsonify({"error": "No available media service"}), 400
-
-        if movie_data:
-            # Enrich the movie data with TMDb information
-            movie_data = enrich_movie_data(movie_data)
-            return jsonify({
-                "service": current_service,
-                "movie": movie_data
-            })
-        else:
-            return jsonify({"error": "No movies found matching the filter"}), 204
-=======
             return jsonify({"error": "Failed to reinitialize services"}), 500
->>>>>>> 5884be02
     except Exception as e:
         logger.error(f"Error reinitializing services: {e}")
         return jsonify({"error": str(e)}), 500
@@ -1018,29 +1004,6 @@
             "env_controlled": False
         })
 
-<<<<<<< HEAD
-    # Check LG TV
-    env_lg_ip = os.getenv('LGTV_IP')
-    env_lg_mac = os.getenv('LGTV_MAC')
-
-    if env_lg_ip and env_lg_mac:
-        # If ENV is set, show it and mark as ENV controlled
-        devices.append({
-            "name": "lg_tv",
-            "displayName": "LG TV (webOS)",
-            "env_controlled": True
-        })
-    elif (LG_TV_SETTINGS.get('enabled') and
-          LG_TV_SETTINGS.get('ip') and
-          LG_TV_SETTINGS.get('mac')):
-        # If no ENV but settings are enabled and have all required fields
-        devices.append({
-            "name": "lg_tv",
-            "displayName": "LG TV (webOS)",
-            "env_controlled": False
-        })
-
-=======
     # Add all configured TVs
     tv_instances = settings.get('clients', {}).get('tvs', {}).get('instances', {})
     for tv_id, tv in tv_instances.items():
@@ -1059,7 +1022,6 @@
                 logger.error(f"Error adding TV {tv_id} to devices list: {e}")
 
     logger.debug(f"Available devices: {devices}")
->>>>>>> 5884be02
     return jsonify(devices)
 
 @app.route('/turn_on_device/<device>')
@@ -1080,45 +1042,12 @@
 
     else:  # TV devices
         try:
-<<<<<<< HEAD
-            from utils.lgtv_control import get_tv_config, send_wol
-            tv_ip, tv_mac = get_tv_config()
-
-            if not tv_mac:
-                return jsonify({"error": "LG TV MAC address not configured"}), 400
-
-            current_service = session.get('current_service', get_available_service())
-
-            if send_wol(tv_mac):
-                # Start a background task to launch the app after TV wakes up
-                def delayed_app_launch(service):
-                    time.sleep(10)  # Give TV time to wake up
-                    try:
-                        app_to_launch = 'plex' if current_service == 'plex' else 'jellyfin'
-                        from utils.lgtv_control import main
-                        main(app_to_launch)
-                    except Exception as e:
-                        logger.error(f"Failed to launch app: {e}")
-
-                thread = threading.Thread(target=delayed_app_launch, args=(current_service,))
-                thread.daemon = True
-                thread.start()
-
-                return jsonify({"status": "LG TV wake-on-LAN sent successfully"})
-            else:
-                return jsonify({"error": "Failed to send wake-on-LAN packet"}), 500
-        except Exception as e:
-            return jsonify({"error": f"Failed to control LG TV: {str(e)}"}), 500
-    else:
-        return jsonify({"error": "Unknown or disabled device"}), 400
-=======
             # Get TV controller
             tv = TVFactory.get_tv_controller()
             if not tv:
                 return jsonify({"error": "TV not configured or unsupported type"}), 400
 
             current_service = session.get('current_service', get_available_service())
->>>>>>> 5884be02
 
             async def launch_tv():
                 try:
@@ -1142,30 +1071,6 @@
     """Return debug information for the current media service"""
     current_service = session.get('current_service', get_available_service())
     try:
-<<<<<<< HEAD
-        update_cache_status()
-        total_movies = plex.get_total_unwatched_movies() if plex else 0
-        all_movies_count = len(cache_manager.get_all_plex_movies()) if cache_manager else 0
-        cached_movies = len(cache_manager.get_cached_movies()) if cache_manager else 0
-
-        # Get settings-based URL and libraries
-        plex_url = PLEX_SETTINGS.get('url') or os.getenv('PLEX_URL')
-        movie_libraries = PLEX_SETTINGS.get('movie_libraries') or os.getenv('PLEX_MOVIE_LIBRARIES', '')
-
-        # If movie_libraries is a list, join it
-        if isinstance(movie_libraries, list):
-            movie_libraries = ','.join(movie_libraries)
-
-        return jsonify({
-            "total_movies": all_movies_count,
-            "total_unwatched_movies": total_movies,
-            "cached_movies": cached_movies,
-            "loaded_from_cache": movies_loaded_from_cache,
-            "plex_url": plex_url,
-            "movies_library_name": movie_libraries,
-            "cache_file_exists": os.path.exists(cache_file_path)
-        })
-=======
         if current_service == 'plex' and PLEX_AVAILABLE:
             update_cache_status()
             
@@ -1255,7 +1160,6 @@
                 }), 500
         else:
             return jsonify({"error": "No available media service"}), 400
->>>>>>> 5884be02
     except Exception as e:
         logger.error(f"Error in debug_service: {str(e)}")
         logger.error(traceback.format_exc())
@@ -1353,20 +1257,6 @@
             "found": len(devices) > 0
         })
 
-<<<<<<< HEAD
-    except subprocess.CalledProcessError as e:
-        logger.error(f"arp-scan execution failed: {str(e)}")
-        return jsonify({
-            'error': 'Network scan failed. Please ensure arp-scan is installed and you have necessary permissions.',
-            'devices': [],
-            'scan_info': {
-                'timestamp': datetime.now().isoformat(),
-                'error_details': str(e),
-                'scan_successful': False
-            }
-        }), 500
-=======
->>>>>>> 5884be02
     except Exception as e:
         logger.error(f"Error scanning for {tv_type} TVs: {str(e)}")
         return jsonify({
@@ -1374,68 +1264,6 @@
             "devices": []
         }), 500
 
-<<<<<<< HEAD
-@app.route('/api/lgtv/validate')
-def validate_tv():
-    """Validate TV connection and configuration"""
-    ip = request.args.get('ip')
-    mac = request.args.get('mac')
-
-    if not ip or not mac:
-        return jsonify({
-            'error': 'Both IP and MAC address are required',
-            'validation': {
-                'ip': bool(ip),
-                'mac': bool(mac)
-            }
-        }), 400
-
-    # Get just the prefix part for comparison
-    mac_prefix = ':'.join(mac.upper().split(':')[:3])
-
-    validation_results = {
-        'ip': {
-            'valid': is_valid_ip(ip),
-            'value': ip
-        },
-        'mac': {
-            'valid': is_valid_mac(mac),
-            'value': mac,
-            'is_lg_device': mac_prefix in LG_MAC_PREFIXES,
-            'device_type': LG_MAC_PREFIXES.get(mac_prefix, 'Unknown LG Device')
-        },
-        'connection': {
-            'reachable': False,
-            'tested_at': datetime.now().isoformat()
-        }
-    }
-
-    # Only test connection if IP and MAC are valid
-    if validation_results['ip']['valid'] and validation_results['mac']['valid']:
-        validation_results['connection']['reachable'] = test_tv_connection(ip)
-
-    if validation_results['connection']['reachable']:
-        return jsonify({
-            'status': 'valid',
-            'validation': validation_results
-        })
-    elif validation_results['ip']['valid'] and validation_results['mac']['valid']:
-        return jsonify({
-            'error': 'TV found but not reachable. Please ensure:',
-            'checks': [
-                'TV is powered on',
-                'TV is connected to the network',
-                'No firewall is blocking the connection',
-                'TV is on the same network as Movie Roulette'
-            ],
-            'validation': validation_results
-        }), 404
-    else:
-        return jsonify({
-            'error': 'Invalid IP or MAC address format',
-            'validation': validation_results
-        }), 400
-=======
 @app.route('/api/tv/test/<tv_id>')
 def test_tv_connection(tv_id):
     """Test connection to a specific TV"""
@@ -1446,7 +1274,6 @@
         if not controller:
             logger.error(f"Failed to get TV controller for ID: {tv_id}")
             return jsonify({"error": "TV not found"}), 404
->>>>>>> 5884be02
 
         logger.info(f"Got controller for {controller.manufacturer} {controller.tv_type} TV at IP: {controller.ip}")
 
